<?php

/*
 * This file is part of the Symfony package.
 *
 * (c) Fabien Potencier <fabien@symfony.com>
 *
 * For the full copyright and license information, please view the LICENSE
 * file that was distributed with this source code.
 */

namespace Symfony\Component\DomCrawler\Field;

/**
 * ChoiceFormField represents a choice form field.
 *
 * It is constructed from a HTML select tag, or a HTML checkbox, or radio inputs.
 *
 * @author Fabien Potencier <fabien@symfony.com>
 */
class ChoiceFormField extends FormField
{
    /**
     * @var string
     */
    private $type;
    /**
     * @var bool
     */
    private $multiple;
    /**
     * @var array
     */
    private $options;
    /**
     * @var bool
     */
    private $validationDisabled = false;

    /**
     * Returns true if the field should be included in the submitted values.
     *
     * @return bool true if the field should be included in the submitted values, false otherwise
     */
    public function hasValue()
    {
        // don't send a value for unchecked checkboxes
        if (\in_array($this->type, ['checkbox', 'radio']) && null === $this->value) {
            return false;
        }

        return true;
    }

    /**
     * Check if the current selected option is disabled.
     *
     * @return bool
     */
    public function isDisabled()
    {
        if (parent::isDisabled() && 'select' === $this->type) {
            return true;
        }

        foreach ($this->options as $option) {
            if ($option['value'] == $this->value && $option['disabled']) {
                return true;
            }
        }

        return false;
    }

    /**
     * Sets the value of the field.
     *
     * @param string|array $value The value of the field
     */
    public function select($value)
    {
        $this->setValue($value);
    }

    /**
     * Ticks a checkbox.
     *
     * @throws \LogicException When the type provided is not correct
     */
    public function tick()
    {
        if ('checkbox' !== $this->type) {
            throw new \LogicException(sprintf('You cannot tick "%s" as it is not a checkbox (%s).', $this->name, $this->type));
        }

        $this->setValue(true);
    }

    /**
     * Unticks a checkbox.
     *
     * @throws \LogicException When the type provided is not correct
     */
    public function untick()
    {
        if ('checkbox' !== $this->type) {
            throw new \LogicException(sprintf('You cannot untick "%s" as it is not a checkbox (%s).', $this->name, $this->type));
        }

        $this->setValue(false);
    }

    /**
     * Sets the value of the field.
     *
     * @param string|array $value The value of the field
     *
     * @throws \InvalidArgumentException When value type provided is not correct
     */
    public function setValue($value)
    {
        if ('checkbox' === $this->type && false === $value) {
            // uncheck
            $this->value = null;
        } elseif ('checkbox' === $this->type && true === $value) {
            // check
            $this->value = $this->options[0]['value'];
        } else {
            if (\is_array($value)) {
                if (!$this->multiple) {
                    throw new \InvalidArgumentException(sprintf('The value for "%s" cannot be an array.', $this->name));
                }

                foreach ($value as $v) {
                    if (!$this->containsOption($v, $this->options)) {
                        throw new \InvalidArgumentException(sprintf('Input "%s" cannot take "%s" as a value (possible values: %s).', $this->name, $v, implode(', ', $this->availableOptionValues())));
                    }
                }
            } elseif (!$this->containsOption($value, $this->options)) {
                throw new \InvalidArgumentException(sprintf('Input "%s" cannot take "%s" as a value (possible values: %s).', $this->name, $value, implode(', ', $this->availableOptionValues())));
            }

            if ($this->multiple) {
                $value = (array) $value;
            }

            if (\is_array($value)) {
                $this->value = $value;
            } else {
                parent::setValue($value);
            }
        }
    }

    /**
     * Adds a choice to the current ones.
     *
     * @throws \LogicException When choice provided is not multiple nor radio
     *
     * @internal
     */
    public function addChoice(\DOMElement $node)
    {
        if (!$this->multiple && 'radio' !== $this->type) {
            throw new \LogicException(sprintf('Unable to add a choice for "%s" as it is not multiple or is not a radio button.', $this->name));
        }

        $option = $this->buildOptionValue($node);
        $this->options[] = $option;

        if ($node->hasAttribute('checked')) {
            $this->value = $option['value'];
        }
    }

    /**
     * Returns the type of the choice field (radio, select, or checkbox).
     *
     * @return string The type
     */
    public function getType()
    {
        return $this->type;
    }

    /**
     * Returns true if the field accepts multiple values.
     *
     * @return bool true if the field accepts multiple values, false otherwise
     */
    public function isMultiple()
    {
        return $this->multiple;
    }

    /**
     * Initializes the form field.
     *
     * @throws \LogicException When node type is incorrect
     */
    protected function initialize()
    {
        if ('input' !== $this->node->nodeName && 'select' !== $this->node->nodeName) {
            throw new \LogicException(sprintf('A ChoiceFormField can only be created from an input or select tag (%s given).', $this->node->nodeName));
        }

        if ('input' === $this->node->nodeName && 'checkbox' !== strtolower($this->node->getAttribute('type')) && 'radio' !== strtolower($this->node->getAttribute('type'))) {
            throw new \LogicException(sprintf('A ChoiceFormField can only be created from an input tag with a type of checkbox or radio (given type is %s).', $this->node->getAttribute('type')));
        }

        $this->value = null;
        $this->options = [];
        $this->multiple = false;

        if ('input' == $this->node->nodeName) {
            $this->type = strtolower($this->node->getAttribute('type'));
            $optionValue = $this->buildOptionValue($this->node);
            $this->options[] = $optionValue;

            if ($this->node->hasAttribute('checked')) {
                $this->value = $optionValue['value'];
            }
        } else {
            $this->type = 'select';
            if ($this->node->hasAttribute('multiple')) {
                $this->multiple = true;
                $this->value = [];
                $this->name = str_replace('[]', '', $this->name);
            }

            $found = false;
            foreach ($this->xpath->query('descendant::option', $this->node) as $option) {
                $optionValue = $this->buildOptionValue($option);
                $this->options[] = $optionValue;

                if ($option->hasAttribute('selected')) {
                    $found = true;
                    if ($this->multiple) {
                        $this->value[] = $optionValue['value'];
                    } else {
                        $this->value = $optionValue['value'];
                    }
                }
            }

            // if no option is selected and if it is a simple select box, take the first option as the value
            if (!$found && !$this->multiple && !empty($this->options)) {
                $this->value = $this->options[0]['value'];
            }
        }
    }

    /**
     * Returns option value with associated disabled flag.
<<<<<<< HEAD
=======
     *
     * @return array
>>>>>>> ca927e6f
     */
    private function buildOptionValue(\DOMElement $node): array
    {
        $option = [];

        $defaultDefaultValue = 'select' === $this->node->nodeName ? '' : 'on';
        $defaultValue = (isset($node->nodeValue) && !empty($node->nodeValue)) ? $node->nodeValue : $defaultDefaultValue;
        $option['value'] = $node->hasAttribute('value') ? $node->getAttribute('value') : $defaultValue;
        $option['disabled'] = $node->hasAttribute('disabled');

        return $option;
    }

    /**
     * Checks whether given value is in the existing options.
     *
     * @param string $optionValue
     * @param array  $options
     *
     * @return bool
     */
    public function containsOption($optionValue, $options)
    {
        if ($this->validationDisabled) {
            return true;
        }

        foreach ($options as $option) {
            if ($option['value'] == $optionValue) {
                return true;
            }
        }

        return false;
    }

    /**
     * Returns list of available field options.
     *
     * @return array
     */
    public function availableOptionValues()
    {
        $values = [];

        foreach ($this->options as $option) {
            $values[] = $option['value'];
        }

        return $values;
    }

    /**
     * Disables the internal validation of the field.
     *
     * @return self
     */
    public function disableValidation()
    {
        $this->validationDisabled = true;

        return $this;
    }
}<|MERGE_RESOLUTION|>--- conflicted
+++ resolved
@@ -252,11 +252,6 @@
 
     /**
      * Returns option value with associated disabled flag.
-<<<<<<< HEAD
-=======
-     *
-     * @return array
->>>>>>> ca927e6f
      */
     private function buildOptionValue(\DOMElement $node): array
     {
