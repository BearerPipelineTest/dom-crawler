--- conflicted
+++ resolved
@@ -31,11 +31,7 @@
     "minimum-stability": "dev",
     "extra": {
         "branch-alias": {
-<<<<<<< HEAD
             "dev-master": "3.0-dev"
-=======
-            "dev-master": "2.8-dev"
->>>>>>> c0beeb21
         }
     }
 }