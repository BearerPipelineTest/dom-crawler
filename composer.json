--- conflicted
+++ resolved
@@ -38,9 +38,5 @@
         ]
     },
     "minimum-stability": "dev",
-<<<<<<< HEAD
-    "version": "5.2-dev"
-=======
-    "version": "5.1.x-dev"
->>>>>>> 05d7bc6d
+    "version": "5.2.x-dev"
 }