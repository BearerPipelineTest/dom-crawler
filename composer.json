{
    "name": "symfony/dom-crawler",
    "type": "library",
    "description": "Symfony DomCrawler Component",
    "keywords": [],
    "homepage": "https://symfony.com",
    "license": "MIT",
    "authors": [
        {
            "name": "Fabien Potencier",
            "email": "fabien@symfony.com"
        },
        {
            "name": "Symfony Community",
            "homepage": "https://symfony.com/contributors"
        }
    ],
    "require": {
        "php": ">=7.1.3",
        "symfony/polyfill-ctype": "~1.8",
        "symfony/polyfill-mbstring": "~1.0"
    },
    "require-dev": {
        "symfony/css-selector": "^3.4|^4.0|^5.0",
        "masterminds/html5": "^2.6"
    },
    "conflict": {
        "masterminds/html5": "<2.6"
    },
    "suggest": {
        "symfony/css-selector": ""
    },
    "autoload": {
        "psr-4": { "Symfony\\Component\\DomCrawler\\": "" },
        "exclude-from-classmap": [
            "/Tests/"
        ]
    },
    "minimum-stability": "dev",
    "extra": {
<<<<<<< HEAD
        "branch-version": "4.4-dev"
=======
        "branch-version": "3.4"
>>>>>>> d11f83fb
    }
}<|MERGE_RESOLUTION|>--- conflicted
+++ resolved
@@ -38,10 +38,6 @@
     },
     "minimum-stability": "dev",
     "extra": {
-<<<<<<< HEAD
-        "branch-version": "4.4-dev"
-=======
-        "branch-version": "3.4"
->>>>>>> d11f83fb
+        "branch-version": "4.4"
     }
 }