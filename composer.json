{
    "name": "symfony/dom-crawler",
    "type": "library",
    "description": "Symfony DomCrawler Component",
    "keywords": [],
    "homepage": "https://symfony.com",
    "license": "MIT",
    "authors": [
        {
            "name": "Fabien Potencier",
            "email": "fabien@symfony.com"
        },
        {
            "name": "Symfony Community",
            "homepage": "https://symfony.com/contributors"
        }
    ],
    "require": {
        "php": ">=5.3.9"
    },
    "require-dev": {
<<<<<<< HEAD
        "symfony/phpunit-bridge": "~2.7|~3.0.0",
        "symfony/css-selector": "~2.8|~3.0.0"
=======
        "symfony/css-selector": "~2.3"
>>>>>>> 1029fcb5
    },
    "suggest": {
        "symfony/css-selector": ""
    },
    "autoload": {
        "psr-4": { "Symfony\\Component\\DomCrawler\\": "" }
    },
    "minimum-stability": "dev",
    "extra": {
        "branch-alias": {
            "dev-master": "2.8-dev"
        }
    }
}<|MERGE_RESOLUTION|>--- conflicted
+++ resolved
@@ -19,12 +19,7 @@
         "php": ">=5.3.9"
     },
     "require-dev": {
-<<<<<<< HEAD
-        "symfony/phpunit-bridge": "~2.7|~3.0.0",
         "symfony/css-selector": "~2.8|~3.0.0"
-=======
-        "symfony/css-selector": "~2.3"
->>>>>>> 1029fcb5
     },
     "suggest": {
         "symfony/css-selector": ""
