<?php

/*
 * This file is part of the Symfony package.
 *
 * (c) Fabien Potencier <fabien@symfony.com>
 *
 * For the full copyright and license information, please view the LICENSE
 * file that was distributed with this source code.
 */

namespace Symfony\Component\DomCrawler;

use Symfony\Component\CssSelector\CssSelectorConverter;

/**
 * Crawler eases navigation of a list of \DOMNode objects.
 *
 * @author Fabien Potencier <fabien@symfony.com>
 */
class Crawler extends \SplObjectStorage
{
    protected $uri;

    /**
     * @var string The default namespace prefix to be used with XPath and CSS expressions
     */
    private $defaultNamespacePrefix = 'default';

    /**
     * @var array A map of manually registered namespaces
     */
    private $namespaces = array();

    /**
     * @var string The base href value
     */
    private $baseHref;

    /**
     * @var \DOMDocument|null
     */
    private $document;

    /**
     * Whether the Crawler contains HTML or XML content (used when converting CSS to XPath).
     *
     * @var bool
     */
    private $isHtml = true;

    /**
     * @param mixed  $node     A Node to use as the base for the crawling
     * @param string $uri      The current URI
     * @param string $baseHref The base href value
     */
    public function __construct($node = null, $uri = null, $baseHref = null)
    {
        $this->uri = $uri;
        $this->baseHref = $baseHref ?: $uri;

        $this->add($node);
    }

    /**
     * Removes all the nodes.
     */
    public function clear()
    {
        parent::removeAll($this);
        $this->document = null;
    }

    /**
     * Adds a node to the current list of nodes.
     *
     * This method uses the appropriate specialized add*() method based
     * on the type of the argument.
     *
     * @param \DOMNodeList|\DOMNode|array|string|null $node A node
     *
     * @throws \InvalidArgumentException when node is not the expected type
     */
    public function add($node)
    {
        if ($node instanceof \DOMNodeList) {
            $this->addNodeList($node);
        } elseif ($node instanceof \DOMNode) {
            $this->addNode($node);
        } elseif (is_array($node)) {
            $this->addNodes($node);
        } elseif (is_string($node)) {
            $this->addContent($node);
        } elseif (null !== $node) {
            throw new \InvalidArgumentException(sprintf('Expecting a DOMNodeList or DOMNode instance, an array, a string, or null, but got "%s".', is_object($node) ? get_class($node) : gettype($node)));
        }
    }

    /**
     * Adds HTML/XML content.
     *
     * If the charset is not set via the content type, it is assumed
     * to be ISO-8859-1, which is the default charset defined by the
     * HTTP 1.1 specification.
     *
     * @param string      $content A string to parse as HTML/XML
     * @param null|string $type    The content type of the string
     */
    public function addContent($content, $type = null)
    {
        if (empty($type)) {
            $type = 0 === strpos($content, '<?xml') ? 'application/xml' : 'text/html';
        }

        // DOM only for HTML/XML content
        if (!preg_match('/(x|ht)ml/i', $type, $xmlMatches)) {
            return;
        }

        $charset = null;
        if (false !== $pos = stripos($type, 'charset=')) {
            $charset = substr($type, $pos + 8);
            if (false !== $pos = strpos($charset, ';')) {
                $charset = substr($charset, 0, $pos);
            }
        }

        // http://www.w3.org/TR/encoding/#encodings
        // http://www.w3.org/TR/REC-xml/#NT-EncName
        if (null === $charset &&
            preg_match('/\<meta[^\>]+charset *= *["\']?([a-zA-Z\-0-9_:.]+)/i', $content, $matches)) {
            $charset = $matches[1];
        }

        if (null === $charset) {
            $charset = 'ISO-8859-1';
        }

        if ('x' === $xmlMatches[1]) {
            $this->addXmlContent($content, $charset);
        } else {
            $this->addHtmlContent($content, $charset);
        }
    }

    /**
     * Adds an HTML content to the list of nodes.
     *
     * The libxml errors are disabled when the content is parsed.
     *
     * If you want to get parsing errors, be sure to enable
     * internal errors via libxml_use_internal_errors(true)
     * and then, get the errors via libxml_get_errors(). Be
     * sure to clear errors with libxml_clear_errors() afterward.
     *
     * @param string $content The HTML content
     * @param string $charset The charset
     */
    public function addHtmlContent($content, $charset = 'UTF-8')
    {
        $internalErrors = libxml_use_internal_errors(true);
        $disableEntities = libxml_disable_entity_loader(true);

        $dom = new \DOMDocument('1.0', $charset);
        $dom->validateOnParse = true;

        set_error_handler(function () { throw new \Exception(); });

        try {
            // Convert charset to HTML-entities to work around bugs in DOMDocument::loadHTML()
            $content = mb_convert_encoding($content, 'HTML-ENTITIES', $charset);
        } catch (\Exception $e) {
        }

        restore_error_handler();

        if ('' !== trim($content)) {
            @$dom->loadHTML($content);
        }

        libxml_use_internal_errors($internalErrors);
        libxml_disable_entity_loader($disableEntities);

        $this->addDocument($dom);

        $base = $this->filterRelativeXPath('descendant-or-self::base')->extract(array('href'));

        $baseHref = current($base);
        if (count($base) && !empty($baseHref)) {
            if ($this->baseHref) {
                $linkNode = $dom->createElement('a');
                $linkNode->setAttribute('href', $baseHref);
                $link = new Link($linkNode, $this->baseHref);
                $this->baseHref = $link->getUri();
            } else {
                $this->baseHref = $baseHref;
            }
        }
    }

    /**
     * Adds an XML content to the list of nodes.
     *
     * The libxml errors are disabled when the content is parsed.
     *
     * If you want to get parsing errors, be sure to enable
     * internal errors via libxml_use_internal_errors(true)
     * and then, get the errors via libxml_get_errors(). Be
     * sure to clear errors with libxml_clear_errors() afterward.
     *
     * @param string $content The XML content
     * @param string $charset The charset
     * @param int    $options Bitwise OR of the libxml option constants
     *                        LIBXML_PARSEHUGE is dangerous, see
     *                        http://symfony.com/blog/security-release-symfony-2-0-17-released
     */
    public function addXmlContent($content, $charset = 'UTF-8', $options = LIBXML_NONET)
    {
        // remove the default namespace if it's the only namespace to make XPath expressions simpler
        if (!preg_match('/xmlns:/', $content)) {
            $content = str_replace('xmlns', 'ns', $content);
        }

        $internalErrors = libxml_use_internal_errors(true);
        $disableEntities = libxml_disable_entity_loader(true);

        $dom = new \DOMDocument('1.0', $charset);
        $dom->validateOnParse = true;

        if ('' !== trim($content)) {
            @$dom->loadXML($content, $options);
        }

        libxml_use_internal_errors($internalErrors);
        libxml_disable_entity_loader($disableEntities);

        $this->addDocument($dom);

        $this->isHtml = false;
    }

    /**
     * Adds a \DOMDocument to the list of nodes.
     *
     * @param \DOMDocument $dom A \DOMDocument instance
     */
    public function addDocument(\DOMDocument $dom)
    {
        if ($dom->documentElement) {
            $this->addNode($dom->documentElement);
        }
    }

    /**
     * Adds a \DOMNodeList to the list of nodes.
     *
     * @param \DOMNodeList $nodes A \DOMNodeList instance
     */
    public function addNodeList(\DOMNodeList $nodes)
    {
        foreach ($nodes as $node) {
            if ($node instanceof \DOMNode) {
                $this->addNode($node);
            }
        }
    }

    /**
     * Adds an array of \DOMNode instances to the list of nodes.
     *
     * @param \DOMNode[] $nodes An array of \DOMNode instances
     */
    public function addNodes(array $nodes)
    {
        foreach ($nodes as $node) {
            $this->add($node);
        }
    }

    /**
     * Adds a \DOMNode instance to the list of nodes.
     *
     * @param \DOMNode $node A \DOMNode instance
     */
    public function addNode(\DOMNode $node)
    {
        if ($node instanceof \DOMDocument) {
            $node = $node->documentElement;
        }

        if (null !== $this->document && $this->document !== $node->ownerDocument) {
            @trigger_error('Attaching DOM nodes from multiple documents in a Crawler is deprecated as of 2.8 and will be forbidden in 3.0.', E_USER_DEPRECATED);
        }

        if (null === $this->document) {
            $this->document = $node->ownerDocument;
        }

        parent::attach($node);
    }

    // Serializing and unserializing a crawler creates DOM objects in a corrupted state. DOM elements are not properly serializable.
    public function unserialize($serialized)
    {
        throw new \BadMethodCallException('A Crawler cannot be serialized.');
    }

    public function serialize()
    {
        throw new \BadMethodCallException('A Crawler cannot be serialized.');
    }

    /**
     * Returns a node given its position in the node list.
     *
     * @param int $position The position
     *
     * @return self
     */
    public function eq($position)
    {
        foreach ($this as $i => $node) {
            if ($i == $position) {
                return $this->createSubCrawler($node);
            }
        }

        return $this->createSubCrawler(null);
    }

    /**
     * Calls an anonymous function on each node of the list.
     *
     * The anonymous function receives the position and the node wrapped
     * in a Crawler instance as arguments.
     *
     * Example:
     *
     *     $crawler->filter('h1')->each(function ($node, $i) {
     *         return $node->text();
     *     });
     *
     * @param \Closure $closure An anonymous function
     *
     * @return array An array of values returned by the anonymous function
     */
    public function each(\Closure $closure)
    {
        $data = array();
        foreach ($this as $i => $node) {
            $data[] = $closure($this->createSubCrawler($node), $i);
        }

        return $data;
    }

    /**
     * Slices the list of nodes by $offset and $length.
     *
     * @param int $offset
     * @param int $length
     *
     * @return self
     */
    public function slice($offset = 0, $length = -1)
    {
        return $this->createSubCrawler(iterator_to_array(new \LimitIterator($this, $offset, $length)));
    }

    /**
     * Reduces the list of nodes by calling an anonymous function.
     *
     * To remove a node from the list, the anonymous function must return false.
     *
     * @param \Closure $closure An anonymous function
     *
     * @return self
     */
    public function reduce(\Closure $closure)
    {
        $nodes = array();
        foreach ($this as $i => $node) {
            if (false !== $closure($this->createSubCrawler($node), $i)) {
                $nodes[] = $node;
            }
        }

        return $this->createSubCrawler($nodes);
    }

    /**
     * Returns the first node of the current selection.
     *
     * @return self
     */
    public function first()
    {
        return $this->eq(0);
    }

    /**
     * Returns the last node of the current selection.
     *
     * @return self
     */
    public function last()
    {
        return $this->eq(count($this) - 1);
    }

    /**
     * Returns the siblings nodes of the current selection.
     *
     * @return self
     *
     * @throws \InvalidArgumentException When current node is empty
     */
    public function siblings()
    {
        if (!count($this)) {
            throw new \InvalidArgumentException('The current node list is empty.');
        }

        return $this->createSubCrawler($this->sibling($this->getNode(0)->parentNode->firstChild));
    }

    /**
     * Returns the next siblings nodes of the current selection.
     *
     * @return self
     *
     * @throws \InvalidArgumentException When current node is empty
     */
    public function nextAll()
    {
        if (!count($this)) {
            throw new \InvalidArgumentException('The current node list is empty.');
        }

        return $this->createSubCrawler($this->sibling($this->getNode(0)));
    }

    /**
     * Returns the previous sibling nodes of the current selection.
     *
     * @return self
     *
     * @throws \InvalidArgumentException
     */
    public function previousAll()
    {
        if (!count($this)) {
            throw new \InvalidArgumentException('The current node list is empty.');
        }

        return $this->createSubCrawler($this->sibling($this->getNode(0), 'previousSibling'));
    }

    /**
     * Returns the parents nodes of the current selection.
     *
     * @return self
     *
     * @throws \InvalidArgumentException When current node is empty
     */
    public function parents()
    {
        if (!count($this)) {
            throw new \InvalidArgumentException('The current node list is empty.');
        }

        $node = $this->getNode(0);
        $nodes = array();

        while ($node = $node->parentNode) {
            if (XML_ELEMENT_NODE === $node->nodeType) {
                $nodes[] = $node;
            }
        }

        return $this->createSubCrawler($nodes);
    }

    /**
     * Returns the children nodes of the current selection.
     *
     * @return self
     *
     * @throws \InvalidArgumentException When current node is empty
     */
    public function children()
    {
        if (!count($this)) {
            throw new \InvalidArgumentException('The current node list is empty.');
        }

        $node = $this->getNode(0)->firstChild;

        return $this->createSubCrawler($node ? $this->sibling($node) : array());
    }

    /**
     * Returns the attribute value of the first node of the list.
     *
     * @param string $attribute The attribute name
     *
     * @return string|null The attribute value or null if the attribute does not exist
     *
     * @throws \InvalidArgumentException When current node is empty
     */
    public function attr($attribute)
    {
        if (!count($this)) {
            throw new \InvalidArgumentException('The current node list is empty.');
        }

        $node = $this->getNode(0);

        return $node->hasAttribute($attribute) ? $node->getAttribute($attribute) : null;
    }

    /**
     * Returns the node name of the first node of the list.
     *
     * @return string The node name
     *
     * @throws \InvalidArgumentException When current node is empty
     */
    public function nodeName()
    {
        if (!count($this)) {
            throw new \InvalidArgumentException('The current node list is empty.');
        }

        return $this->getNode(0)->nodeName;
    }

    /**
     * Returns the node value of the first node of the list.
     *
     * @return string The node value
     *
     * @throws \InvalidArgumentException When current node is empty
     */
    public function text()
    {
        if (!count($this)) {
            throw new \InvalidArgumentException('The current node list is empty.');
        }

        return $this->getNode(0)->nodeValue;
    }

    /**
     * Returns the first node of the list as HTML.
     *
     * @return string The node html
     *
     * @throws \InvalidArgumentException When current node is empty
     */
    public function html()
    {
        if (!count($this)) {
            throw new \InvalidArgumentException('The current node list is empty.');
        }

        $html = '';
        foreach ($this->getNode(0)->childNodes as $child) {
            $html .= $child->ownerDocument->saveHTML($child);
        }

        return $html;
    }

    /**
     * Extracts information from the list of nodes.
     *
     * You can extract attributes or/and the node value (_text).
     *
     * Example:
     *
     * $crawler->filter('h1 a')->extract(array('_text', 'href'));
     *
     * @param array $attributes An array of attributes
     *
     * @return array An array of extracted values
     */
    public function extract($attributes)
    {
        $attributes = (array) $attributes;
        $count = count($attributes);

        $data = array();
        foreach ($this as $node) {
            $elements = array();
            foreach ($attributes as $attribute) {
                if ('_text' === $attribute) {
                    $elements[] = $node->nodeValue;
                } else {
                    $elements[] = $node->getAttribute($attribute);
                }
            }

            $data[] = 1 === $count ? $elements[0] : $elements;
        }

        return $data;
    }

    /**
     * Filters the list of nodes with an XPath expression.
     *
     * The XPath expression is evaluated in the context of the crawler, which
     * is considered as a fake parent of the elements inside it.
     * This means that a child selector "div" or "./div" will match only
     * the div elements of the current crawler, not their children.
     *
     * @param string $xpath An XPath expression
     *
     * @return self
     */
    public function filterXPath($xpath)
    {
        $xpath = $this->relativize($xpath);

        // If we dropped all expressions in the XPath while preparing it, there would be no match
        if ('' === $xpath) {
            return $this->createSubCrawler(null);
        }

        return $this->filterRelativeXPath($xpath);
    }

    /**
     * Filters the list of nodes with a CSS selector.
     *
     * This method only works if you have installed the CssSelector Symfony Component.
     *
     * @param string $selector A CSS selector
     *
     * @return self
     *
     * @throws \RuntimeException if the CssSelector Component is not available
     */
    public function filter($selector)
    {
        if (!class_exists('Symfony\\Component\\CssSelector\\CssSelectorConverter')) {
            throw new \RuntimeException('Unable to filter with a CSS selector as the Symfony CssSelector 2.8+ is not installed (you can use filterXPath instead).');
        }

        $converter = new CssSelectorConverter($this->isHtml);

        // The CssSelector already prefixes the selector with descendant-or-self::
        return $this->filterRelativeXPath($converter->toXPath($selector));
    }

    /**
     * Selects links by name or alt value for clickable images.
     *
     * @param string $value The link text
     *
     * @return self
     */
    public function selectLink($value)
    {
        $xpath = sprintf('descendant-or-self::a[contains(concat(\' \', normalize-space(string(.)), \' \'), %s) ', static::xpathLiteral(' '.$value.' ')).
                            sprintf('or ./img[contains(concat(\' \', normalize-space(string(@alt)), \' \'), %s)]]', static::xpathLiteral(' '.$value.' '));

        return $this->filterRelativeXPath($xpath);
    }

    /**
     * Selects a button by name or alt value for images.
     *
     * @param string $value The button text
     *
     * @return self
     */
    public function selectButton($value)
    {
        $translate = 'translate(@type, "ABCDEFGHIJKLMNOPQRSTUVWXYZ", "abcdefghijklmnopqrstuvwxyz")';
        $xpath = sprintf('descendant-or-self::input[((contains(%s, "submit") or contains(%1$s, "button")) and contains(concat(\' \', normalize-space(string(@value)), \' \'), %s)) ', $translate, static::xpathLiteral(' '.$value.' ')).
                         sprintf('or (contains(%s, "image") and contains(concat(\' \', normalize-space(string(@alt)), \' \'), %s)) or @id=%s or @name=%s] ', $translate, static::xpathLiteral(' '.$value.' '), static::xpathLiteral($value), static::xpathLiteral($value)).
                         sprintf('| descendant-or-self::button[contains(concat(\' \', normalize-space(string(.)), \' \'), %s) or @id=%s or @name=%s]', static::xpathLiteral(' '.$value.' '), static::xpathLiteral($value), static::xpathLiteral($value));

        return $this->filterRelativeXPath($xpath);
    }

    /**
     * Returns a Link object for the first node in the list.
     *
     * @param string $method The method for the link (get by default)
     *
     * @return Link A Link instance
     *
     * @throws \InvalidArgumentException If the current node list is empty or the selected node is not instance of DOMElement
     */
    public function link($method = 'get')
    {
        if (!count($this)) {
            throw new \InvalidArgumentException('The current node list is empty.');
        }

        $node = $this->getNode(0);

        if (!$node instanceof \DOMElement) {
            throw new \InvalidArgumentException(sprintf('The selected node should be instance of DOMElement, got "%s".', get_class($node)));
        }

        return new Link($node, $this->baseHref, $method);
    }

    /**
     * Returns an array of Link objects for the nodes in the list.
     *
     * @return Link[] An array of Link instances
     *
     * @throws \InvalidArgumentException If the current node list contains non-DOMElement instances
     */
    public function links()
    {
        $links = array();
        foreach ($this as $node) {
            if (!$node instanceof \DOMElement) {
                throw new \InvalidArgumentException(sprintf('The current node list should contain only DOMElement instances, "%s" found.', get_class($node)));
            }

            $links[] = new Link($node, $this->baseHref, 'get');
        }

        return $links;
    }

    /**
     * Returns a Form object for the first node in the list.
     *
     * @param array  $values An array of values for the form fields
     * @param string $method The method for the form
     *
     * @return Form A Form instance
     *
     * @throws \InvalidArgumentException If the current node list is empty or the selected node is not instance of DOMElement
     */
    public function form(array $values = null, $method = null)
    {
        if (!count($this)) {
            throw new \InvalidArgumentException('The current node list is empty.');
        }

        $node = $this->getNode(0);

        if (!$node instanceof \DOMElement) {
            throw new \InvalidArgumentException(sprintf('The selected node should be instance of DOMElement, got "%s".', get_class($node)));
        }

        $form = new Form($node, $this->uri, $method, $this->baseHref);

        if (null !== $values) {
            $form->setValues($values);
        }

        return $form;
    }

    /**
     * Overloads a default namespace prefix to be used with XPath and CSS expressions.
     *
     * @param string $prefix
     */
    public function setDefaultNamespacePrefix($prefix)
    {
        $this->defaultNamespacePrefix = $prefix;
    }

    /**
     * @param string $prefix
     * @param string $namespace
     */
    public function registerNamespace($prefix, $namespace)
    {
        $this->namespaces[$prefix] = $namespace;
    }

    /**
     * Converts string for XPath expressions.
     *
     * Escaped characters are: quotes (") and apostrophe (').
     *
     *  Examples:
     *  <code>
     *     echo Crawler::xpathLiteral('foo " bar');
     *     //prints 'foo " bar'
     *
     *     echo Crawler::xpathLiteral("foo ' bar");
     *     //prints "foo ' bar"
     *
     *     echo Crawler::xpathLiteral('a\'b"c');
     *     //prints concat('a', "'", 'b"c')
     *  </code>
     *
     * @param string $s String to be escaped
     *
     * @return string Converted string
     */
    public static function xpathLiteral($s)
    {
        if (false === strpos($s, "'")) {
            return sprintf("'%s'", $s);
        }

        if (false === strpos($s, '"')) {
            return sprintf('"%s"', $s);
        }

        $string = $s;
        $parts = array();
        while (true) {
            if (false !== $pos = strpos($string, "'")) {
                $parts[] = sprintf("'%s'", substr($string, 0, $pos));
                $parts[] = "\"'\"";
                $string = substr($string, $pos + 1);
            } else {
                $parts[] = "'$string'";
                break;
            }
        }

        return sprintf('concat(%s)', implode(', ', $parts));
    }

    /**
     * @deprecated Using the SplObjectStorage API on the Crawler is deprecated as of 2.8 and will be removed in 3.0.
     */
    public function attach($object, $data = null)
    {
        $this->triggerDeprecation(__METHOD__);

        parent::attach($object, $data);
    }

    /**
     * @deprecated Using the SplObjectStorage API on the Crawler is deprecated as of 2.8 and will be removed in 3.0.
     */
    public function detach($object)
    {
        $this->triggerDeprecation(__METHOD__);

        parent::detach($object);
    }

    /**
     * @deprecated Using the SplObjectStorage API on the Crawler is deprecated as of 2.8 and will be removed in 3.0.
     */
    public function contains($object)
    {
        $this->triggerDeprecation(__METHOD__);

        return parent::contains($object);
    }

    /**
     * @deprecated Using the SplObjectStorage API on the Crawler is deprecated as of 2.8 and will be removed in 3.0.
     */
    public function addAll($storage)
    {
        $this->triggerDeprecation(__METHOD__);

        parent::addAll($storage);
    }

    /**
     * @deprecated Using the SplObjectStorage API on the Crawler is deprecated as of 2.8 and will be removed in 3.0.
     */
    public function removeAll($storage)
    {
        $this->triggerDeprecation(__METHOD__);

        parent::removeAll($storage);
    }

    /**
     * @deprecated Using the SplObjectStorage API on the Crawler is deprecated as of 2.8 and will be removed in 3.0.
     */
    public function removeAllExcept($storage)
    {
        $this->triggerDeprecation(__METHOD__);

        parent::removeAllExcept($storage);
    }

    /**
     * @deprecated Using the SplObjectStorage API on the Crawler is deprecated as of 2.8 and will be removed in 3.0.
     */
    public function getInfo()
    {
        $this->triggerDeprecation(__METHOD__);

        return parent::getInfo();
    }

    /**
     * @deprecated Using the SplObjectStorage API on the Crawler is deprecated as of 2.8 and will be removed in 3.0.
     */
    public function setInfo($data)
    {
        $this->triggerDeprecation(__METHOD__);

        parent::setInfo($data);
    }

    /**
     * @deprecated Using the SplObjectStorage API on the Crawler is deprecated as of 2.8 and will be removed in 3.0.
     */
    public function offsetExists($object)
    {
        $this->triggerDeprecation(__METHOD__);

        return parent::offsetExists($object);
    }

    /**
     * @deprecated Using the SplObjectStorage API on the Crawler is deprecated as of 2.8 and will be removed in 3.0.
     */
    public function offsetSet($object, $data = null)
    {
        $this->triggerDeprecation(__METHOD__);

        parent::offsetSet($object, $data);
    }

    /**
     * @deprecated Using the SplObjectStorage API on the Crawler is deprecated as of 2.8 and will be removed in 3.0.
     */
    public function offsetUnset($object)
    {
        $this->triggerDeprecation(__METHOD__);

        parent::offsetUnset($object);
    }

    /**
     * @deprecated Using the SplObjectStorage API on the Crawler is deprecated as of 2.8 and will be removed in 3.0.
     */
    public function offsetGet($object)
    {
        $this->triggerDeprecation(__METHOD__);

        return parent::offsetGet($object);
    }

    /**
     * Filters the list of nodes with an XPath expression.
     *
     * The XPath expression should already be processed to apply it in the context of each node.
     *
     * @param string $xpath
     *
     * @return self
     */
    private function filterRelativeXPath($xpath)
    {
        $prefixes = $this->findNamespacePrefixes($xpath);

        $crawler = $this->createSubCrawler(null);

        foreach ($this as $node) {
            $domxpath = $this->createDOMXPath($node->ownerDocument, $prefixes);
            $crawler->add($domxpath->query($xpath, $node));
        }

        return $crawler;
    }

    /**
     * Make the XPath relative to the current context.
     *
     * The returned XPath will match elements matching the XPath inside the current crawler
     * when running in the context of a node of the crawler.
     *
     * @param string $xpath
     *
     * @return string
     */
    private function relativize($xpath)
    {
        $expressions = array();

        // An expression which will never match to replace expressions which cannot match in the crawler
        // We cannot simply drop
        $nonMatchingExpression = 'a[name() = "b"]';

        $xpathLen = strlen($xpath);
        $openedBrackets = 0;
        $startPosition = strspn($xpath, " \t\n\r\0\x0B");

        for ($i = $startPosition; $i <= $xpathLen; ++$i) {
            $i += strcspn($xpath, '"\'[]|', $i);

            if ($i < $xpathLen) {
                switch ($xpath[$i]) {
                    case '"':
                    case "'":
                        if (false === $i = strpos($xpath, $xpath[$i], $i + 1)) {
                            return $xpath; // The XPath expression is invalid
                        }
                        continue 2;
                    case '[':
                        ++$openedBrackets;
                        continue 2;
                    case ']':
                        --$openedBrackets;
                        continue 2;
                }
            }
            if ($openedBrackets) {
                continue;
            }

            if ($startPosition < $xpathLen && '(' === $xpath[$startPosition]) {
                // If the union is inside some braces, we need to preserve the opening braces and apply
                // the change only inside it.
                $j = 1 + strspn($xpath, "( \t\n\r\0\x0B", $startPosition + 1);
                $parenthesis = substr($xpath, $startPosition, $j);
                $startPosition += $j;
            } else {
                $parenthesis = '';
            }
            $expression = rtrim(substr($xpath, $startPosition, $i - $startPosition));

            // BC for Symfony 2.4 and lower were elements were adding in a fake _root parent
            if (0 === strpos($expression, '/_root/')) {
                @trigger_error('XPath expressions referencing the fake root node are deprecated since Symfony 2.8 and will be unsupported in 3.0. Please use "./" instead of "/_root/".', E_USER_DEPRECATED);

                $expression = './'.substr($expression, 7);
            } elseif (0 === strpos($expression, 'self::*/')) {
                $expression = './'.substr($expression, 8);
            }

            // add prefix before absolute element selector
            if ('' === $expression) {
                $expression = $nonMatchingExpression;
            } elseif (0 === strpos($expression, '//')) {
                $expression = 'descendant-or-self::'.substr($expression, 2);
            } elseif (0 === strpos($expression, './/')) {
                $expression = 'descendant-or-self::'.substr($expression, 3);
            } elseif (0 === strpos($expression, './')) {
                $expression = 'self::'.substr($expression, 2);
            } elseif (0 === strpos($expression, 'child::')) {
                $expression = 'self::'.substr($expression, 7);
            } elseif ('/' === $expression[0] || 0 === strpos($expression, 'self::')) {
                // the only direct child in Symfony 2.4 and lower is _root, which is already handled previously
                // so let's drop the expression entirely
                $expression = $nonMatchingExpression;
            } elseif ('.' === $expression[0]) {
                // '.' is the fake root element in Symfony 2.4 and lower, which is excluded from results
                $expression = $nonMatchingExpression;
            } elseif (0 === strpos($expression, 'descendant::')) {
                $expression = 'descendant-or-self::'.substr($expression, 12);
            } elseif (preg_match('/^(ancestor|ancestor-or-self|attribute|following|following-sibling|namespace|parent|preceding|preceding-sibling)::/', $expression)) {
                // the fake root has no parent, preceding or following nodes and also no attributes (even no namespace attributes)
                $expression = $nonMatchingExpression;
            } elseif (0 !== strpos($expression, 'descendant-or-self::')) {
                $expression = 'self::'.$expression;
            }
            $expressions[] = $parenthesis.$expression;

            if ($i === $xpathLen) {
                return implode(' | ', $expressions);
            }

            $i += strspn($xpath, " \t\n\r\0\x0B", $i + 1);
            $startPosition = $i + 1;
        }

        return $xpath; // The XPath expression is invalid
    }

    /**
     * @param int $position
     *
     * @return \DOMElement|null
     */
    public function getNode($position)
    {
        foreach ($this as $i => $node) {
            if ($i == $position) {
                return $node;
            }
        }
    }

    /**
     * @param \DOMElement $node
     * @param string      $siblingDir
     *
     * @return array
     */
    protected function sibling($node, $siblingDir = 'nextSibling')
    {
        $nodes = array();

        do {
            if ($node !== $this->getNode(0) && 1 === $node->nodeType) {
                $nodes[] = $node;
            }
        } while ($node = $node->$siblingDir);

        return $nodes;
    }

    /**
     * @param \DOMDocument $document
     * @param array        $prefixes
     *
     * @return \DOMXPath
     *
     * @throws \InvalidArgumentException
     */
    private function createDOMXPath(\DOMDocument $document, array $prefixes = array())
    {
        $domxpath = new \DOMXPath($document);

        foreach ($prefixes as $prefix) {
            $namespace = $this->discoverNamespace($domxpath, $prefix);
            if (null !== $namespace) {
                $domxpath->registerNamespace($prefix, $namespace);
            }
        }

        return $domxpath;
    }

    /**
     * @param \DOMXPath $domxpath
     * @param string    $prefix
     *
     * @return string
     *
     * @throws \InvalidArgumentException
     */
    private function discoverNamespace(\DOMXPath $domxpath, $prefix)
    {
        if (isset($this->namespaces[$prefix])) {
            return $this->namespaces[$prefix];
        }

        // ask for one namespace, otherwise we'd get a collection with an item for each node
        $namespaces = $domxpath->query(sprintf('(//namespace::*[name()="%s"])[last()]', $this->defaultNamespacePrefix === $prefix ? '' : $prefix));

        if ($node = $namespaces->item(0)) {
            return $node->nodeValue;
        }
    }

    /**
     * @param string $xpath
     *
     * @return array
     */
    private function findNamespacePrefixes($xpath)
    {
        if (preg_match_all('/(?P<prefix>[a-z_][a-z_0-9\-\.]*+):[^"\/:]/i', $xpath, $matches)) {
            return array_unique($matches['prefix']);
        }

        return array();
    }

    /**
     * Creates a crawler for some subnodes.
     *
     * @param \DOMElement|\DOMElement[]|\DOMNodeList|null $nodes
     *
     * @return static
     */
    private function createSubCrawler($nodes)
    {
<<<<<<< HEAD
        $crawler = new static($nodes, $this->uri, $this->baseHref);
        $crawler->isHtml = $this->isHtml;
        $crawler->document = $this->document;
        $crawler->namespaces = $this->namespaces;

        return $crawler;
=======
        return new static($nodes, $this->uri, $this->baseHref);
>>>>>>> fafe026a
    }

    private function triggerDeprecation($methodName, $useTrace = false)
    {
        if ($useTrace || defined('HHVM_VERSION')) {
            if (\PHP_VERSION_ID >= 50400) {
                $trace = debug_backtrace(DEBUG_BACKTRACE_IGNORE_ARGS, 3);
            } else {
                $trace = debug_backtrace(DEBUG_BACKTRACE_IGNORE_ARGS);
            }

            // The SplObjectStorage class performs calls to its own methods. These
            // method calls must not lead to triggered deprecation notices.
            if (isset($trace[2]['class']) && 'SplObjectStorage' === $trace[2]['class']) {
                return;
            }
        }

        @trigger_error('The '.$methodName.' method is deprecated since Symfony 2.8 and will be removed in 3.0.', E_USER_DEPRECATED);
    }
}<|MERGE_RESOLUTION|>--- conflicted
+++ resolved
@@ -1175,16 +1175,12 @@
      */
     private function createSubCrawler($nodes)
     {
-<<<<<<< HEAD
         $crawler = new static($nodes, $this->uri, $this->baseHref);
         $crawler->isHtml = $this->isHtml;
         $crawler->document = $this->document;
         $crawler->namespaces = $this->namespaces;
 
         return $crawler;
-=======
-        return new static($nodes, $this->uri, $this->baseHref);
->>>>>>> fafe026a
     }
 
     private function triggerDeprecation($methodName, $useTrace = false)
