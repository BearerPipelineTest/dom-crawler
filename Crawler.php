<?php

/*
 * This file is part of the Symfony package.
 *
 * (c) Fabien Potencier <fabien@symfony.com>
 *
 * For the full copyright and license information, please view the LICENSE
 * file that was distributed with this source code.
 */

namespace Symfony\Component\DomCrawler;

use Symfony\Component\CssSelector\CssSelector;

/**
 * Crawler eases navigation of a list of \DOMNode objects.
 *
 * @author Fabien Potencier <fabien@symfony.com>
 *
 * @api
 */
class Crawler extends \SplObjectStorage
{
    /**
     * @var string The current URI or the base href value
     */
    protected $uri;

    /**
     * @var string The default namespace prefix to be used with XPath and CSS expressions
     */
    private $defaultNamespacePrefix = 'default';

    /**
     * @var array A map of manually registered namespaces
     */
    private $namespaces = array();

    /**
     * Constructor.
     *
     * @param mixed  $node A Node to use as the base for the crawling
     * @param string $uri  The current URI or the base href value
     *
     * @api
     */
    public function __construct($node = null, $uri = null)
    {
        $this->uri = $uri;

        $this->add($node);
    }

    /**
     * Removes all the nodes.
     *
     * @api
     */
    public function clear()
    {
        $this->removeAll($this);
    }

    /**
     * Adds a node to the current list of nodes.
     *
     * This method uses the appropriate specialized add*() method based
     * on the type of the argument.
     *
     * @param \DOMNodeList|\DOMNode|array|string|null $node A node
     *
     * @throws \InvalidArgumentException When node is not the expected type.
     *
     * @api
     */
    public function add($node)
    {
        if ($node instanceof \DOMNodeList) {
            $this->addNodeList($node);
        } elseif ($node instanceof \DOMNode) {
            $this->addNode($node);
        } elseif (is_array($node)) {
            $this->addNodes($node);
        } elseif (is_string($node)) {
            $this->addContent($node);
        } elseif (null !== $node) {
            throw new \InvalidArgumentException(sprintf('Expecting a DOMNodeList or DOMNode instance, an array, a string, or null, but got "%s".', is_object($node) ? get_class($node) : gettype($node)));
        }
    }

    /**
     * Adds HTML/XML content.
     *
     * If the charset is not set via the content type, it is assumed
     * to be ISO-8859-1, which is the default charset defined by the
     * HTTP 1.1 specification.
     *
     * @param string      $content A string to parse as HTML/XML
     * @param null|string $type    The content type of the string
     */
    public function addContent($content, $type = null)
    {
        if (empty($type)) {
            $type = 0 === strpos($content, '<?xml') ? 'application/xml' : 'text/html';
        }

        // DOM only for HTML/XML content
        if (!preg_match('/(x|ht)ml/i', $type, $xmlMatches)) {
            return;
        }

        $charset = null;
        if (false !== $pos = stripos($type, 'charset=')) {
            $charset = substr($type, $pos + 8);
            if (false !== $pos = strpos($charset, ';')) {
                $charset = substr($charset, 0, $pos);
            }
        }

        if (null === $charset &&
            preg_match('/\<meta[^\>]+charset *= *["\']?([a-zA-Z\-0-9]+)/i', $content, $matches)) {
            $charset = $matches[1];
        }

        if (null === $charset) {
            $charset = 'ISO-8859-1';
        }

        if ('x' === $xmlMatches[1]) {
            $this->addXmlContent($content, $charset);
        } else {
            $this->addHtmlContent($content, $charset);
        }
    }

    /**
     * Adds an HTML content to the list of nodes.
     *
     * The libxml errors are disabled when the content is parsed.
     *
     * If you want to get parsing errors, be sure to enable
     * internal errors via libxml_use_internal_errors(true)
     * and then, get the errors via libxml_get_errors(). Be
     * sure to clear errors with libxml_clear_errors() afterward.
     *
     * @param string $content The HTML content
     * @param string $charset The charset
     *
     * @api
     */
    public function addHtmlContent($content, $charset = 'UTF-8')
    {
        $internalErrors = libxml_use_internal_errors(true);
        $disableEntities = libxml_disable_entity_loader(true);

        $dom = new \DOMDocument('1.0', $charset);
        $dom->validateOnParse = true;

        if (function_exists('mb_convert_encoding')) {
            $hasError = false;
            set_error_handler(function () use (&$hasError) {
                $hasError = true;
            });
            $tmpContent = @mb_convert_encoding($content, 'HTML-ENTITIES', $charset);

            restore_error_handler();

            if (!$hasError) {
                $content = $tmpContent;
            }
        }

        if ('' !== trim($content)) {
            @$dom->loadHTML($content);
        }

        libxml_use_internal_errors($internalErrors);
        libxml_disable_entity_loader($disableEntities);

        $this->addDocument($dom);

        $base = $this->filterRelativeXPath('descendant-or-self::base')->extract(array('href'));

        $baseHref = current($base);
        if (count($base) && !empty($baseHref)) {
            if ($this->uri) {
                $linkNode = $dom->createElement('a');
                $linkNode->setAttribute('href', $baseHref);
                $link = new Link($linkNode, $this->uri);
                $this->uri = $link->getUri();
            } else {
                $this->uri = $baseHref;
            }
        }
    }

    /**
     * Adds an XML content to the list of nodes.
     *
     * The libxml errors are disabled when the content is parsed.
     *
     * If you want to get parsing errors, be sure to enable
     * internal errors via libxml_use_internal_errors(true)
     * and then, get the errors via libxml_get_errors(). Be
     * sure to clear errors with libxml_clear_errors() afterward.
     *
     * @param string $content The XML content
     * @param string $charset The charset
     *
     * @api
     */
    public function addXmlContent($content, $charset = 'UTF-8')
    {
        // remove the default namespace if it's the only namespace to make XPath expressions simpler
        if (!preg_match('/xmlns:/', $content)) {
            $content = str_replace('xmlns', 'ns', $content);
        }

        $internalErrors = libxml_use_internal_errors(true);
        $disableEntities = libxml_disable_entity_loader(true);

        $dom = new \DOMDocument('1.0', $charset);
        $dom->validateOnParse = true;

        if ('' !== trim($content)) {
            @$dom->loadXML($content, LIBXML_NONET);
        }

        libxml_use_internal_errors($internalErrors);
        libxml_disable_entity_loader($disableEntities);

        $this->addDocument($dom);
    }

    /**
     * Adds a \DOMDocument to the list of nodes.
     *
     * @param \DOMDocument $dom A \DOMDocument instance
     *
     * @api
     */
    public function addDocument(\DOMDocument $dom)
    {
        if ($dom->documentElement) {
            $this->addNode($dom->documentElement);
        }
    }

    /**
     * Adds a \DOMNodeList to the list of nodes.
     *
     * @param \DOMNodeList $nodes A \DOMNodeList instance
     *
     * @api
     */
    public function addNodeList(\DOMNodeList $nodes)
    {
        foreach ($nodes as $node) {
            $this->addNode($node);
        }
    }

    /**
     * Adds an array of \DOMNode instances to the list of nodes.
     *
     * @param \DOMNode[] $nodes An array of \DOMNode instances
     *
     * @api
     */
    public function addNodes(array $nodes)
    {
        foreach ($nodes as $node) {
            $this->add($node);
        }
    }

    /**
     * Adds a \DOMNode instance to the list of nodes.
     *
     * @param \DOMNode $node A \DOMNode instance
     *
     * @api
     */
    public function addNode(\DOMNode $node)
    {
        if ($node instanceof \DOMDocument) {
            $this->attach($node->documentElement);
        } else {
            $this->attach($node);
        }
    }

    /**
     * Returns a node given its position in the node list.
     *
     * @param int     $position The position
     *
     * @return Crawler A new instance of the Crawler with the selected node, or an empty Crawler if it does not exist.
     *
     * @api
     */
    public function eq($position)
    {
        foreach ($this as $i => $node) {
            if ($i == $position) {
                return new static($node, $this->uri);
            }
        }

        return new static(null, $this->uri);
    }

    /**
     * Calls an anonymous function on each node of the list.
     *
     * The anonymous function receives the position and the node wrapped
     * in a Crawler instance as arguments.
     *
     * Example:
     *
     *     $crawler->filter('h1')->each(function ($node, $i) {
     *         return $node->text();
     *     });
     *
     * @param \Closure $closure An anonymous function
     *
     * @return array An array of values returned by the anonymous function
     *
     * @api
     */
    public function each(\Closure $closure)
    {
        $data = array();
        foreach ($this as $i => $node) {
            $data[] = $closure(new static($node, $this->uri), $i);
        }

        return $data;
    }

    /**
     * Reduces the list of nodes by calling an anonymous function.
     *
     * To remove a node from the list, the anonymous function must return false.
     *
     * @param \Closure $closure An anonymous function
     *
     * @return Crawler A Crawler instance with the selected nodes.
     *
     * @api
     */
    public function reduce(\Closure $closure)
    {
        $nodes = array();
        foreach ($this as $i => $node) {
            if (false !== $closure(new static($node, $this->uri), $i)) {
                $nodes[] = $node;
            }
        }

        return new static($nodes, $this->uri);
    }

    /**
     * Returns the first node of the current selection
     *
     * @return Crawler A Crawler instance with the first selected node
     *
     * @api
     */
    public function first()
    {
        return $this->eq(0);
    }

    /**
     * Returns the last node of the current selection
     *
     * @return Crawler A Crawler instance with the last selected node
     *
     * @api
     */
    public function last()
    {
        return $this->eq(count($this) - 1);
    }

    /**
     * Returns the siblings nodes of the current selection
     *
     * @return Crawler A Crawler instance with the sibling nodes
     *
     * @throws \InvalidArgumentException When current node is empty
     *
     * @api
     */
    public function siblings()
    {
        if (!count($this)) {
            throw new \InvalidArgumentException('The current node list is empty.');
        }

        return new static($this->sibling($this->getNode(0)->parentNode->firstChild), $this->uri);
    }

    /**
     * Returns the next siblings nodes of the current selection
     *
     * @return Crawler A Crawler instance with the next sibling nodes
     *
     * @throws \InvalidArgumentException When current node is empty
     *
     * @api
     */
    public function nextAll()
    {
        if (!count($this)) {
            throw new \InvalidArgumentException('The current node list is empty.');
        }

        return new static($this->sibling($this->getNode(0)), $this->uri);
    }

    /**
     * Returns the previous sibling nodes of the current selection
     *
     * @return Crawler A Crawler instance with the previous sibling nodes
     *
     * @throws \InvalidArgumentException
     *
     * @api
     */
    public function previousAll()
    {
        if (!count($this)) {
            throw new \InvalidArgumentException('The current node list is empty.');
        }

        return new static($this->sibling($this->getNode(0), 'previousSibling'), $this->uri);
    }

    /**
     * Returns the parents nodes of the current selection
     *
     * @return Crawler A Crawler instance with the parents nodes of the current selection
     *
     * @throws \InvalidArgumentException When current node is empty
     *
     * @api
     */
    public function parents()
    {
        if (!count($this)) {
            throw new \InvalidArgumentException('The current node list is empty.');
        }

        $node = $this->getNode(0);
        $nodes = array();

        while ($node = $node->parentNode) {
            if (1 === $node->nodeType) {
                $nodes[] = $node;
            }
        }

        return new static($nodes, $this->uri);
    }

    /**
     * Returns the children nodes of the current selection
     *
     * @return Crawler A Crawler instance with the children nodes
     *
     * @throws \InvalidArgumentException When current node is empty
     *
     * @api
     */
    public function children()
    {
        if (!count($this)) {
            throw new \InvalidArgumentException('The current node list is empty.');
        }

        $node = $this->getNode(0)->firstChild;

        return new static($node ? $this->sibling($node) : array(), $this->uri);
    }

    /**
     * Returns the attribute value of the first node of the list.
     *
     * @param string $attribute The attribute name
     *
     * @return string|null The attribute value or null if the attribute does not exist
     *
     * @throws \InvalidArgumentException When current node is empty
     *
     * @api
     */
    public function attr($attribute)
    {
        if (!count($this)) {
            throw new \InvalidArgumentException('The current node list is empty.');
        }

        $node = $this->getNode(0);

        return $node->hasAttribute($attribute) ? $node->getAttribute($attribute) : null;
    }

    /**
     * Returns the node value of the first node of the list.
     *
     * @return string The node value
     *
     * @throws \InvalidArgumentException When current node is empty
     *
     * @api
     */
    public function text()
    {
        if (!count($this)) {
            throw new \InvalidArgumentException('The current node list is empty.');
        }

        return $this->getNode(0)->nodeValue;
    }

    /**
     * Returns the first node of the list as HTML.
     *
     * @return string The node html
     *
     * @throws \InvalidArgumentException When current node is empty
     */
    public function html()
    {
        if (!count($this)) {
            throw new \InvalidArgumentException('The current node list is empty.');
        }

        $html = '';
        foreach ($this->getNode(0)->childNodes as $child) {
            if (version_compare(PHP_VERSION, '5.3.6', '>=')) {
                // node parameter was added to the saveHTML() method in PHP 5.3.6
                // @see http://php.net/manual/en/domdocument.savehtml.php
                $html .= $child->ownerDocument->saveHTML($child);
            } else {
                $document = new \DOMDocument('1.0', 'UTF-8');
                $document->appendChild($document->importNode($child, true));
                $html .= rtrim($document->saveHTML());
            }
        }

        return $html;
    }

    /**
     * Extracts information from the list of nodes.
     *
     * You can extract attributes or/and the node value (_text).
     *
     * Example:
     *
     * $crawler->filter('h1 a')->extract(array('_text', 'href'));
     *
     * @param array $attributes An array of attributes
     *
     * @return array An array of extracted values
     *
     * @api
     */
    public function extract($attributes)
    {
        $attributes = (array) $attributes;
        $count = count($attributes);

        $data = array();
        foreach ($this as $node) {
            $elements = array();
            foreach ($attributes as $attribute) {
                if ('_text' === $attribute) {
                    $elements[] = $node->nodeValue;
                } else {
                    $elements[] = $node->getAttribute($attribute);
                }
            }

            $data[] = $count > 1 ? $elements : $elements[0];
        }

        return $data;
    }

    /**
     * Filters the list of nodes with an XPath expression.
     *
     * The XPath expression is evaluated in the context of the crawler, which
     * is considered as a fake parent of the elements inside it.
     * This means that a child selector "div" or "./div" will match only
     * the div elements of the current crawler, not their children.
     *
     * @param string $xpath An XPath expression
     *
     * @return Crawler A new instance of Crawler with the filtered list of nodes
     *
     * @api
     */
    public function filterXPath($xpath)
    {
        $xpath = $this->relativize($xpath);

<<<<<<< HEAD
        $prefixes = $this->findNamespacePrefixes($xpath);
        $domxpath = $this->createDOMXPath($document, $prefixes);
=======
        // If we dropped all expressions in the XPath while preparing it, there would be no match
        if ('' === $xpath) {
            return new static(null, $this->uri);
        }
>>>>>>> 662a2d9a

        return $this->filterRelativeXPath($xpath);
    }

    /**
     * Filters the list of nodes with a CSS selector.
     *
     * This method only works if you have installed the CssSelector Symfony Component.
     *
     * @param string $selector A CSS selector
     *
     * @return Crawler A new instance of Crawler with the filtered list of nodes
     *
     * @throws \RuntimeException if the CssSelector Component is not available
     *
     * @api
     */
    public function filter($selector)
    {
        if (!class_exists('Symfony\\Component\\CssSelector\\CssSelector')) {
            // @codeCoverageIgnoreStart
            throw new \RuntimeException('Unable to filter with a CSS selector as the Symfony CssSelector is not installed (you can use filterXPath instead).');
            // @codeCoverageIgnoreEnd
        }

        // The CssSelector already prefixes the selector with descendant-or-self::
        return $this->filterRelativeXPath(CssSelector::toXPath($selector));
    }

    /**
     * Selects links by name or alt value for clickable images.
     *
     * @param string $value The link text
     *
     * @return Crawler A new instance of Crawler with the filtered list of nodes
     *
     * @api
     */
    public function selectLink($value)
    {
        $xpath = sprintf('descendant-or-self::a[contains(concat(\' \', normalize-space(string(.)), \' \'), %s) ', static::xpathLiteral(' '.$value.' ')).
                            sprintf('or ./img[contains(concat(\' \', normalize-space(string(@alt)), \' \'), %s)]]', static::xpathLiteral(' '.$value.' '));

        return $this->filterRelativeXPath($xpath);
    }

    /**
     * Selects a button by name or alt value for images.
     *
     * @param string $value The button text
     *
     * @return Crawler A new instance of Crawler with the filtered list of nodes
     *
     * @api
     */
    public function selectButton($value)
    {
        $translate = 'translate(@type, "ABCDEFGHIJKLMNOPQRSTUVWXYZ", "abcdefghijklmnopqrstuvwxyz")';
        $xpath = sprintf('descendant-or-self::input[((contains(%s, "submit") or contains(%s, "button")) and contains(concat(\' \', normalize-space(string(@value)), \' \'), %s)) ', $translate, $translate, static::xpathLiteral(' '.$value.' ')).
                         sprintf('or (contains(%s, "image") and contains(concat(\' \', normalize-space(string(@alt)), \' \'), %s)) or @id="%s" or @name="%s"] ', $translate, static::xpathLiteral(' '.$value.' '), $value, $value).
                         sprintf('| descendant-or-self::button[contains(concat(\' \', normalize-space(string(.)), \' \'), %s) or @id="%s" or @name="%s"]', static::xpathLiteral(' '.$value.' '), $value, $value);

        return $this->filterRelativeXPath($xpath);
    }

    /**
     * Returns a Link object for the first node in the list.
     *
     * @param string $method The method for the link (get by default)
     *
     * @return Link A Link instance
     *
     * @throws \InvalidArgumentException If the current node list is empty
     *
     * @api
     */
    public function link($method = 'get')
    {
        if (!count($this)) {
            throw new \InvalidArgumentException('The current node list is empty.');
        }

        $node = $this->getNode(0);

        return new Link($node, $this->uri, $method);
    }

    /**
     * Returns an array of Link objects for the nodes in the list.
     *
     * @return Link[] An array of Link instances
     *
     * @api
     */
    public function links()
    {
        $links = array();
        foreach ($this as $node) {
            $links[] = new Link($node, $this->uri, 'get');
        }

        return $links;
    }

    /**
     * Returns a Form object for the first node in the list.
     *
     * @param array  $values An array of values for the form fields
     * @param string $method The method for the form
     *
     * @return Form A Form instance
     *
     * @throws \InvalidArgumentException If the current node list is empty
     *
     * @api
     */
    public function form(array $values = null, $method = null)
    {
        if (!count($this)) {
            throw new \InvalidArgumentException('The current node list is empty.');
        }

        $form = new Form($this->getNode(0), $this->uri, $method);

        if (null !== $values) {
            $form->setValues($values);
        }

        return $form;
    }

    /**
     * Overloads a default namespace prefix to be used with XPath and CSS expressions.
     *
     * @param string $prefix
     */
    public function setDefaultNamespacePrefix($prefix)
    {
        $this->defaultNamespacePrefix = $prefix;
    }

    /**
     * @param string $prefix
     * @param string $namespace
     */
    public function registerNamespace($prefix, $namespace)
    {
        $this->namespaces[$prefix] = $namespace;
    }

    /**
     * Converts string for XPath expressions.
     *
     * Escaped characters are: quotes (") and apostrophe (').
     *
     *  Examples:
     *  <code>
     *     echo Crawler::xpathLiteral('foo " bar');
     *     //prints 'foo " bar'
     *
     *     echo Crawler::xpathLiteral("foo ' bar");
     *     //prints "foo ' bar"
     *
     *     echo Crawler::xpathLiteral('a\'b"c');
     *     //prints concat('a', "'", 'b"c')
     *  </code>
     *
     * @param string $s String to be escaped
     *
     * @return string Converted string
     */
    public static function xpathLiteral($s)
    {
        if (false === strpos($s, "'")) {
            return sprintf("'%s'", $s);
        }

        if (false === strpos($s, '"')) {
            return sprintf('"%s"', $s);
        }

        $string = $s;
        $parts = array();
        while (true) {
            if (false !== $pos = strpos($string, "'")) {
                $parts[] = sprintf("'%s'", substr($string, 0, $pos));
                $parts[] = "\"'\"";
                $string = substr($string, $pos + 1);
            } else {
                $parts[] = "'$string'";
                break;
            }
        }

        return sprintf("concat(%s)", implode($parts, ', '));
    }

    /**
     * Filters the list of nodes with an XPath expression.
     *
     * The XPath expression should already be processed to apply it in the context of each node.
     *
     * @param string $xpath
     *
     * @return Crawler
     */
    private function filterRelativeXPath($xpath)
    {
        $crawler = new static(null, $this->uri);

        foreach ($this as $node) {
            $domxpath = new \DOMXPath($node->ownerDocument);
            $crawler->add($domxpath->query($xpath, $node));
        }

        return $crawler;
    }

    /**
     * Make the XPath relative to the current context.
     *
     * The returned XPath will match elements matching the XPath inside the current crawler
     * when running in the context of a node of the crawler.
     *
     * @param string $xpath
     *
     * @return string
     */
    private function relativize($xpath)
    {
        $expressions = array();

        $unionPattern = '/\|(?![^\[]*\])/';
        // An expression which will never match to replace expressions which cannot match in the crawler
        // We cannot simply drop
        $nonMatchingExpression = 'a[name() = "b"]';

        // Split any unions into individual expressions.
        foreach (preg_split($unionPattern, $xpath) as $expression) {
            $expression = trim($expression);
            $parenthesis = '';

            // If the union is inside some braces, we need to preserve the opening braces and apply
            // the change only inside it.
            if (preg_match('/^[\(\s*]+/', $expression, $matches)) {
                $parenthesis = $matches[0];
                $expression = substr($expression, strlen($parenthesis));
            }

            // BC for Symfony 2.4 and lower were elements were adding in a fake _root parent
            if (0 === strpos($expression, '/_root/')) {
                $expression = './'.substr($expression, 7);
            }

            // add prefix before absolute element selector
            if (empty($expression)) {
                $expression = $nonMatchingExpression;
            } elseif (0 === strpos($expression, '//')) {
                $expression = 'descendant-or-self::' . substr($expression, 2);
            } elseif (0 === strpos($expression, './')) {
                $expression = 'self::' . substr($expression, 2);
            } elseif ('/' === $expression[0]) {
                // the only direct child in Symfony 2.4 and lower is _root, which is already handled previously
                // so let's drop the expression entirely
                $expression = $nonMatchingExpression;
            } elseif ('.' === $expression[0]) {
                // '.' is the fake root element in Symfony 2.4 and lower, which is excluded from results
                $expression = $nonMatchingExpression;
            } elseif (0 === strpos($expression, 'descendant::')) {
                $expression = 'descendant-or-self::' . substr($expression, strlen('descendant::'));
            } elseif (0 !== strpos($expression, 'descendant-or-self::')) {
                $expression = 'self::' .$expression;
            }
            $expressions[] = $parenthesis.$expression;
        }

        return implode(' | ', $expressions);
    }

    /**
     * @param int     $position
     *
     * @return \DOMElement|null
     */
    public function getNode($position)
    {
        foreach ($this as $i => $node) {
            if ($i == $position) {
                return $node;
            }
        // @codeCoverageIgnoreStart
        }
        // @codeCoverageIgnoreEnd
    }

    /**
     * @param \DOMElement $node
     * @param string      $siblingDir
     *
     * @return array
     */
    protected function sibling($node, $siblingDir = 'nextSibling')
    {
        $nodes = array();

        do {
            if ($node !== $this->getNode(0) && $node->nodeType === 1) {
                $nodes[] = $node;
            }
        } while ($node = $node->$siblingDir);

        return $nodes;
    }

    /**
     * @param \DOMDocument $document
     * @param array        $prefixes
     *
     * @return \DOMXPath
     *
     * @throws \InvalidArgumentException
     */
    private function createDOMXPath(\DOMDocument $document, array $prefixes = array())
    {
        $domxpath = new \DOMXPath($document);

        foreach ($prefixes as $prefix) {
            $namespace = $this->discoverNamespace($domxpath, $prefix);
            if (null !== $namespace) {
                $domxpath->registerNamespace($prefix, $namespace);
            }
        }

        return $domxpath;
    }

    /**
     * @param \DOMXPath $domxpath
     * @param string    $prefix
     *
     * @return string
     *
     * @throws \InvalidArgumentException
     */
    private function discoverNamespace(\DOMXPath $domxpath, $prefix)
    {
        if (isset($this->namespaces[$prefix])) {
            return $this->namespaces[$prefix];
        }

        // ask for one namespace, otherwise we'd get a collection with an item for each node
        $namespaces = $domxpath->query(sprintf('(//namespace::*[name()="%s"])[last()]', $this->defaultNamespacePrefix === $prefix ? '' : $prefix));

        if ($node = $namespaces->item(0)) {
            return $node->nodeValue;
        }
    }

    /**
     * @param $xpath
     *
     * @return array
     */
    private function findNamespacePrefixes($xpath)
    {
        if (preg_match_all('/(?P<prefix>[a-z_][a-z_0-9\-\.]*):[^"\/]/i', $xpath, $matches)) {
            return array_unique($matches['prefix']);
        }

        return array();
    }
}<|MERGE_RESOLUTION|>--- conflicted
+++ resolved
@@ -611,15 +611,10 @@
     {
         $xpath = $this->relativize($xpath);
 
-<<<<<<< HEAD
-        $prefixes = $this->findNamespacePrefixes($xpath);
-        $domxpath = $this->createDOMXPath($document, $prefixes);
-=======
         // If we dropped all expressions in the XPath while preparing it, there would be no match
         if ('' === $xpath) {
             return new static(null, $this->uri);
         }
->>>>>>> 662a2d9a
 
         return $this->filterRelativeXPath($xpath);
     }
@@ -828,10 +823,12 @@
      */
     private function filterRelativeXPath($xpath)
     {
+        $prefixes = $this->findNamespacePrefixes($xpath);
+
         $crawler = new static(null, $this->uri);
 
         foreach ($this as $node) {
-            $domxpath = new \DOMXPath($node->ownerDocument);
+            $domxpath = $this->createDOMXPath($node->ownerDocument, $prefixes);
             $crawler->add($domxpath->query($xpath, $node));
         }
 
