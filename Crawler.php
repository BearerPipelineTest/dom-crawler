--- conflicted
+++ resolved
@@ -862,11 +862,6 @@
      *
      *     echo Crawler::xpathLiteral('a\'b"c');
      *     //prints concat('a', "'", 'b"c')
-     *
-<<<<<<< HEAD
-=======
-     * @param string $s String to be escaped
->>>>>>> b6b803a2
      *
      * @return string Converted string
      */
